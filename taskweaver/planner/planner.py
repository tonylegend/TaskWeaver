import json
import os
from json import JSONDecodeError
from typing import Iterable, List, Optional

from injector import inject

from taskweaver.config.module_config import ModuleConfig
from taskweaver.llm import LLMApi
from taskweaver.llm.util import ChatMessageType, format_chat_message
from taskweaver.logging import TelemetryLogger
from taskweaver.memory import Conversation, Memory, Post, Round, RoundCompressor
from taskweaver.memory.attachment import AttachmentType
from taskweaver.memory.experience import Experience, ExperienceGenerator
from taskweaver.memory.plugin import PluginRegistry
from taskweaver.misc.example import load_examples
from taskweaver.module.event_emitter import SessionEventEmitter
from taskweaver.role import PostTranslator, Role
from taskweaver.utils import read_yaml


class PlannerConfig(ModuleConfig):
    def _configure(self) -> None:
        self._set_name("planner")
        app_dir = self.src.app_base_path
        self.use_example = self._get_bool("use_example", True)
        self.prompt_file_path = self._get_path(
            "prompt_file_path",
            os.path.join(
                os.path.dirname(os.path.abspath(__file__)),
                "planner_prompt.yaml",
            ),
        )
        self.example_base_path = self._get_path(
            "example_base_path",
            os.path.join(
                app_dir,
                "planner_examples",
            ),
        )
        self.prompt_compression = self._get_bool("prompt_compression", False)
        self.compression_prompt_path = self._get_path(
            "compression_prompt_path",
            os.path.join(
                os.path.dirname(os.path.abspath(__file__)),
                "compression_prompt.yaml",
            ),
        )

        self.skip_planning = self._get_bool("skip_planning", False)
        with open(
            os.path.join(
                os.path.dirname(os.path.abspath(__file__)),
                "dummy_plan.json",
            ),
            "r",
        ) as f:
            self.dummy_plan = json.load(f)

        self.use_experience = self._get_bool("use_experience", False)
        self.exp_prompt_path = self._get_path(
            "exp_prompt_path",
            os.path.join(
                os.path.dirname(os.path.abspath(__file__)),
                "planner_exp_prompt.yaml",
            ),
        )


class Planner(Role):
    conversation_delimiter_message: str = "Let's start the new conversation!"
    ROLE_NAME: str = "Planner"

    @inject
    def __init__(
        self,
        config: PlannerConfig,
        logger: TelemetryLogger,
        event_emitter: SessionEventEmitter,
        llm_api: LLMApi,
        plugin_registry: PluginRegistry,
        round_compressor: Optional[RoundCompressor],
        post_translator: PostTranslator,
        plugin_only: bool = False,
        experience_generator: Optional[ExperienceGenerator] = None,
    ):
        self.config = config
        self.logger = logger
        self.event_emitter = event_emitter
        self.llm_api = llm_api
        if plugin_only:
            self.available_plugins = [p for p in plugin_registry.get_list() if p.plugin_only is True]
        else:
            self.available_plugins = plugin_registry.get_list()

        self.planner_post_translator = post_translator

        self.prompt_data = read_yaml(self.config.prompt_file_path)

        if self.config.use_example:
            self.examples = self.get_examples()
        if len(self.available_plugins) == 0:
            self.logger.warning("No plugin is loaded for Planner.")
            self.plugin_description = "No plugin functions loaded."
        else:
            self.plugin_description = "    " + "\n    ".join(
                [f"{plugin.spec.plugin_description()}" for plugin in self.available_plugins],
            )
        self.instruction_template = self.prompt_data["instruction_template"]
        self.code_interpreter_introduction = self.prompt_data["code_interpreter_introduction"].format(
            plugin_description=self.plugin_description,
        )
        self.response_schema = self.prompt_data["planner_response_schema"]

        self.instruction = self.instruction_template.format(
            planner_response_schema=self.response_schema,
            CI_introduction=self.code_interpreter_introduction,
        )
        self.ask_self_cnt = 0
        self.max_self_ask_num = 3

        self.round_compressor = round_compressor
        self.compression_prompt_template = read_yaml(self.config.compression_prompt_path)["content"]

        if self.config.use_experience:
            self.experience_generator = experience_generator
            self.experience_prompt_template = read_yaml(self.config.exp_prompt_path)["content"]
            self.experience_generator.load_experience(target_role="Planner")
            self.logger.info(
                "Experience loaded successfully, "
                "there are {} experiences".format(len(self.experience_generator.experience_list)),
            )

        self.logger.info("Planner initialized successfully")

    def compose_conversation_for_prompt(
        self,
        conv_rounds: List[Round],
        summary: Optional[str] = None,
    ) -> List[ChatMessageType]:
        conversation: List[ChatMessageType] = []

        for rnd_idx, chat_round in enumerate(conv_rounds):
            conv_init_message = None
            if rnd_idx == 0:
                conv_init_message = Planner.conversation_delimiter_message
                if summary is not None:
                    self.logger.debug(f"Summary: {summary}")
                    summary_message = (
                        f"\nThe context summary of the Planner's previous rounds" f" can refer to:\n{summary}\n\n"
                    )
                    conv_init_message += "\n" + summary_message

            for post in chat_round.post_list:
                if post.send_from == "Planner":
                    if post.send_to == "User" or post.send_to == "CodeInterpreter":
                        planner_message = self.planner_post_translator.post_to_raw_text(
                            post=post,
                        )
                        conversation.append(
                            format_chat_message(
                                role="assistant",
                                message=planner_message,
                            ),
                        )
                    elif (
                        post.send_to == "Planner"
                    ):  # self correction for planner response, e.g., format error/field check error
                        conversation.append(
                            format_chat_message(
                                role="assistant",
                                message=post.get_attachment(
                                    type=AttachmentType.invalid_response,
                                )[0],
                            ),
                        )  # append the invalid response to chat history
                        conversation.append(
                            format_chat_message(
                                role="user",
                                message="User: " + post.message,
                            ),
                        )  # append the self correction instruction message to chat history

                else:
                    if conv_init_message is not None:
                        message = post.send_from + ": " + conv_init_message + "\n" + post.message
                        conversation.append(
                            format_chat_message(role="user", message=message),
                        )
                        conv_init_message = None
                    else:
                        conversation.append(
                            format_chat_message(
                                role="user",
                                message=post.send_from + ": " + post.message,
                            ),
                        )

        return conversation

    def _add_experience_to_prompt(self, selected_experiences: Optional[List[Experience]]):
        if selected_experiences is not None and len(selected_experiences) != 0:
            experience_instruction = self.prompt_data["experience_instruction"].format(
                experiences="\n===================".join([exp.experience_text for exp, sim in selected_experiences]),
            )
            self.instruction += "\n\n" + experience_instruction

    def compose_prompt(
        self,
        rounds: List[Round],
        selected_experiences: Optional[List[Experience]] = None,
    ) -> List[ChatMessageType]:
        self._add_experience_to_prompt(selected_experiences)

        chat_history = [format_chat_message(role="system", message=self.instruction)]

        if self.config.use_example and len(self.examples) != 0:
            for conv_example in self.examples:
                conv_example_in_prompt = self.compose_conversation_for_prompt(
                    conv_example.rounds,
                )
                chat_history += conv_example_in_prompt

        summary = None
        if self.config.prompt_compression and self.round_compressor is not None:
            summary, rounds = self.round_compressor.compress_rounds(
                rounds,
                rounds_formatter=lambda _rounds: str(
                    self.compose_conversation_for_prompt(_rounds),
                ),
                use_back_up_engine=True,
                prompt_template=self.compression_prompt_template,
            )

        chat_history.extend(
            self.compose_conversation_for_prompt(
                rounds,
                summary=summary,
            ),
        )

        return chat_history

    def reply(
        self,
        memory: Memory,
        prompt_log_path: Optional[str] = None,
        use_back_up_engine: bool = False,
    ) -> Post:
        rounds = memory.get_role_rounds(role="Planner")
        assert len(rounds) != 0, "No chat rounds found for planner"
<<<<<<< HEAD

        user_query = rounds[-1].user_query
        if self.config.use_experience:
            selected_experiences = self.experience_generator.retrieve_experience(user_query)
        else:
            selected_experiences = None

        chat_history = self.compose_prompt(rounds, selected_experiences)
=======
        new_post = self.event_emitter.create_post_proxy("Planner")

        new_post.update_status("composing prompt")
        chat_history = self.compose_prompt(rounds)
>>>>>>> 3671b0e5

        def check_post_validity(post: Post):
            assert post.send_to is not None, "send_to field is None"
            assert post.send_to != "Planner", "send_to field should not be Planner"
            assert post.message is not None, "message field is None"
            assert post.attachment_list[0].type == AttachmentType.init_plan, "attachment type is not init_plan"
            assert post.attachment_list[1].type == AttachmentType.plan, "attachment type is not plan"
            assert (
                post.attachment_list[2].type == AttachmentType.current_plan_step
            ), "attachment type is not current_plan_step"

        new_post.update_status("calling LLM endpoint")
        if self.config.skip_planning and rounds[-1].post_list[-1].send_from == "User":
            self.config.dummy_plan["response"][0]["content"] += rounds[-1].post_list[-1].message
            llm_stream = [
                format_chat_message("assistant", json.dumps(self.config.dummy_plan)),
            ]
        else:
            llm_stream = self.llm_api.chat_completion_stream(
                chat_history,
                use_backup_engine=use_back_up_engine,
            )

        llm_output: List[str] = []
        try:

            def stream_filter(s: Iterable[ChatMessageType]):
                is_first_chunk = True
                for c in s:
                    if is_first_chunk:
                        new_post.update_status("receiving LLM response")
                        is_first_chunk = False
                    llm_output.append(c["content"])
                    yield c

            self.planner_post_translator.raw_text_to_post(
                post_proxy=new_post,
                llm_output=stream_filter(llm_stream),
                validation_func=check_post_validity,
            )
        except (JSONDecodeError, AssertionError) as e:
            self.logger.error(f"Failed to parse LLM output due to {str(e)}")
            new_post.error(f"failed to parse LLM output due to {str(e)}")
            new_post.update_attachment(
                "".join(llm_output),
                AttachmentType.invalid_response,
            )
            new_post.update_message(
                f"Failed to parse Planner output due to {str(e)}."
                f"The output format should follow the below format:"
                f"{self.prompt_data['planner_response_schema']}"
                "Please try to regenerate the output.",
            )
            new_post.update_send_to("Planner")
            self.ask_self_cnt += 1
            if self.ask_self_cnt > self.max_self_ask_num:  # if ask self too many times, return error message
                self.ask_self_cnt = 0
                new_post.end("Planner failed to generate response")
                raise Exception(f"Planner failed to generate response because {str(e)}")
        if prompt_log_path is not None:
            self.logger.dump_log_file(chat_history, prompt_log_path)
        return new_post.end()

    def get_examples(self) -> List[Conversation]:
        example_conv_list = load_examples(self.config.example_base_path)
        return example_conv_list<|MERGE_RESOLUTION|>--- conflicted
+++ resolved
@@ -249,7 +249,6 @@
     ) -> Post:
         rounds = memory.get_role_rounds(role="Planner")
         assert len(rounds) != 0, "No chat rounds found for planner"
-<<<<<<< HEAD
 
         user_query = rounds[-1].user_query
         if self.config.use_experience:
@@ -257,13 +256,10 @@
         else:
             selected_experiences = None
 
+        new_post = self.event_emitter.create_post_proxy("Planner")
+
+        new_post.update_status("composing prompt")
         chat_history = self.compose_prompt(rounds, selected_experiences)
-=======
-        new_post = self.event_emitter.create_post_proxy("Planner")
-
-        new_post.update_status("composing prompt")
-        chat_history = self.compose_prompt(rounds)
->>>>>>> 3671b0e5
 
         def check_post_validity(post: Post):
             assert post.send_to is not None, "send_to field is None"
